--- conflicted
+++ resolved
@@ -5,7 +5,6 @@
 from env_wrapper import CustomObservationWrapper
 
 # ===== Parameters =====
-<<<<<<< HEAD
 TOTAL_TIMESTEPS = int(2e6)
 NUM_ENVS = 8
 NUM_EPS = 5
@@ -20,21 +19,7 @@
     """
     Create a callable that returns an environment instance.
     """
-=======
-TASK = 'MultiToy'
-ROOM_SIZE = 16
-MAX_STEPS = 1000
-TOTAL_TIMESTEPS = 1e6
-DENSE_REWARD = False
-POLICY_TYPE = 'CnnPolicy'
-NUM_ENVS = 8
-NUM_STEPS = 125
-SAVE_FREQUENCY = 100
-TEST_STEPS = 500
 
-# ===== Helper Functions =====
-def make_env(env_id, seed, idx, env_kwargs):
->>>>>>> 441d2e86
     def thunk():
         env = gym.make(env_id, **env_kwargs)
         env = CustomObservationWrapper(env)
@@ -51,14 +36,6 @@
         [make_env(env_name, seed, i, env_kwargs) for i in range(num_envs)]
     )
 
-<<<<<<< HEAD
-=======
-env_name = f"MiniGrid-{TASK}-{ROOM_SIZE}x{ROOM_SIZE}-N2-LP-v2"
-env_kwargs = {"room_size": ROOM_SIZE, "max_steps": MAX_STEPS}
-test_env_name = f"MiniGrid-{TASK}-{ROOM_SIZE}x{ROOM_SIZE}-N2-LP-v3"
-test_env_kwargs = {"room_size": ROOM_SIZE, "max_steps": MAX_STEPS, "test_env": True}
-# ===== Main Block =====
->>>>>>> 441d2e86
 if __name__ == "__main__":
     register(
          id=env_name,
