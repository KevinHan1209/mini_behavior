import os
import numpy as np
import torch
import torch.nn as nn
import torch.optim as optim
import gym
import wandb
from array2gif import write_gif
import csv

from networks.actor_critic import Agent
from mini_behavior.roomgrid import *
from mini_behavior.utils.utils import RewardForwardFilter, RMS
from env_wrapper import CustomObservationWrapper
from gym.wrappers.normalize import RunningMeanStd
from mini_behavior.utils.states_base import RelativeObjectState


class APT_PPO:
    def __init__(self,
                 env,
                 env_id,
                 env_kwargs,
                 save_dir,
                 device="cpu",
                 save_freq=500,
                 test_steps=500,
                 total_timesteps=2000000,
                 learning_rate=1e-4,
                 num_envs=8,
                 num_eps=5,
                 num_steps=125,
                 anneal_lr=True,
                 gamma=0.99,
                 gae_lambda=0.95,
                 num_minibatches=4,
                 update_epochs=4,
                 norm_adv=True,
                 clip_coef=0.1,
                 clip_vloss=True,
                 ent_coef=0.001,
                 vf_coef=0.5,
                 max_grad_norm=0.5,
                 target_kl=None,
                 int_coef=1.0,
                 ext_coef=0.0,
                 int_gamma=0.99,
                 k=50,
                 c=1):
        self.env = env
        self.env_id = env_id
        self.env_kwargs = env_kwargs
        self.save_dir = save_dir
        self.device = device
        self.save_freq = save_freq
        self.test_steps = test_steps
        self.total_timesteps = total_timesteps
        self.learning_rate = learning_rate
        self.num_envs = num_envs
        self.num_eps = num_eps
        self.num_steps = num_steps
        self.anneal_lr = anneal_lr
        self.gamma = gamma
        self.gae_lambda = gae_lambda
        self.num_minibatches = num_minibatches
        self.update_epochs = update_epochs
        self.norm_adv = norm_adv
        self.clip_coef = clip_coef
        self.clip_vloss = clip_vloss
        self.ent_coef = ent_coef
        self.vf_coef = vf_coef
        self.max_grad_norm = max_grad_norm
        self.target_kl = target_kl
        self.int_coef = int_coef
        self.ext_coef = ext_coef
        self.int_gamma = int_gamma
        self.k = k
        self.c = c

        self.batch_size = self.num_envs * self.num_steps
        self.minibatch_size = self.batch_size // self.num_minibatches
        self.num_iterations = self.total_timesteps // self.batch_size

        self.rms = RMS(self.device)
        self.total_actions = []
        self.total_obs = []
        self.total_avg_curiosity_rewards = []
        self.model_saves = []
        self.exploration_percentages = []
        self.test_actions = []
        self.exploration_state_occurrences = []

        # Precompute object-state pattern for distance calculations
        self.objstate_pattern = self.get_object_state_pattern()

    def train(self):
        """Train the agent using PPO."""
        print("TRAINING PARAMETERS")
        print("-------------------")
        print(f"Total timesteps: {self.total_timesteps}")
        print(f"Learning rate: {self.learning_rate}")
        print(f"Total updates: {self.total_timesteps // self.batch_size}")
        print(f"Parallel envs: {self.num_envs}")
        print(f"Steps per rollout: {self.num_steps}")
        print(f"Batch size: {self.batch_size}")
        print(f"PPO epochs: {self.update_epochs}")
        print(f"Minibatch size: {self.minibatch_size}")
        print(f"k parameter: {self.k}")
        print("-------------------")
        assert self.total_timesteps % self.batch_size == 0
<<<<<<< HEAD

        wandb.init(project="APT_PPO", config={
=======
        self.run = wandb.init(project="APT_PPO_Training", config={
>>>>>>> 441d2e86
            "env_id": self.env_id,
            "Total timesteps": self.total_timesteps,
            "Learning rate": self.learning_rate,
            "Total updates": self.total_timesteps // self.batch_size,
            "Parallel envs": self.num_envs,
            "Steps per rollout": self.num_steps,
            "Batch size": self.batch_size,
            "PPO epochs": self.update_epochs,
            "Minibatch size": self.minibatch_size,
            "k parameter": self.k,
            "Save frequency": self.save_freq
        })
<<<<<<< HEAD

        # Use the single environment observation space if available.
        obs_shape = getattr(self.env, "single_observation_space", self.env.observation_space).shape
        self.agent = Agent(self.env.action_space[0].n, obs_shape[0]).to(self.device)
=======
        self.agent = Agent(self.env.action_space[0].nvec, self.env.single_observation_space.shape[0]).to(self.device)
>>>>>>> 441d2e86
        self.optimizer = optim.Adam(self.agent.parameters(), lr=self.learning_rate, eps=1e-5)
        wandb.watch(self.agent, self.optimizer)

        reward_rms = RunningMeanStd()
        discounted_reward = RewardForwardFilter(self.int_gamma)

        # Rollout storage
        actions = torch.zeros((self.num_steps, self.num_envs) + self.env.action_space[0].shape, device=self.device)
        obs = torch.zeros((self.num_steps, self.num_envs) + obs_shape, device=self.device)
        logprobs = torch.zeros((self.num_steps, self.num_envs), device=self.device)
        rewards = torch.zeros((self.num_steps, self.num_envs), device=self.device)
        curiosity_rewards = torch.zeros((self.num_steps, self.num_envs), device=self.device)
        dones = torch.zeros((self.num_steps, self.num_envs), device=self.device)
        ext_values = torch.zeros((self.num_steps, self.num_envs), device=self.device)
        int_values = torch.zeros((self.num_steps, self.num_envs), device=self.device)

        global_step = 0
        next_obs = torch.Tensor(self.env.reset()).to(self.device)
<<<<<<< HEAD
        next_done = torch.zeros(self.num_envs, device=self.device)
        num_updates = self.total_timesteps // self.batch_size

        # Training loop over updates
=======
        next_done = torch.zeros(self.num_envs).to(self.device)
        num_updates = int(self.total_timesteps // self.batch_size)
>>>>>>> 441d2e86
        for update in range(1, num_updates + 1):
            print(f"UPDATE {update}/{num_updates}")
            if update % self.save_freq == 0:
                checkpoint_path = os.path.join(self.save_dir, f"model_{global_step}.pt")
                print("Saving model checkpoint:", checkpoint_path)
                torch.save({
                    'agent_state_dict': self.agent.state_dict(),
                    'optimizer_state_dict': self.optimizer.state_dict()
                }, checkpoint_path)
                self.test_agent(num_episodes=self.num_eps, max_steps_per_episode=self.test_steps,
                                checkpoint_path=checkpoint_path, checkpoint_id=global_step, save_episode=True)

            if self.anneal_lr:
                frac = 1.0 - (update - 1) / num_updates
                self.optimizer.param_groups[0]["lr"] = frac * self.learning_rate

            # Collect rollout
            for step in range(self.num_steps):
                global_step += self.num_envs
                obs[step] = next_obs
                dones[step] = next_done

                with torch.no_grad():
                    value_ext, value_int = self.agent.get_value(obs[step])
                    ext_values[step] = value_ext.flatten()
                    int_values[step] = value_int.flatten()
                    action, logprob, _, _, _ = self.agent.get_action_and_value(obs[step])
                actions[step] = action
                logprobs[step] = logprob

                next_obs_np, reward, done, _ = self.env.step(action.cpu().numpy())
                rewards[step] = torch.tensor(reward, device=self.device).view(-1)
                next_obs = torch.Tensor(next_obs_np).to(self.device)
                next_done = torch.Tensor(done).to(self.device)

            self.total_actions.append(actions.clone())
            self.total_obs.append(obs.clone())

            # Compute intrinsic (curiosity) rewards via kNN on state representations
            sim_matrix = self._compute_similarity_matrix(obs)
<<<<<<< HEAD
            curiosity_rewards = self.compute_reward(sim_matrix)

            # Normalize intrinsic rewards using running mean and std (computed from variance)
            reward_rms.update(curiosity_rewards.cpu().numpy())
            rms_mean = torch.tensor(reward_rms.mean, device=self.device)
            rms_std = torch.tensor(np.sqrt(reward_rms.var), device=self.device) + 1e-8
            curiosity_rewards = (curiosity_rewards - rms_mean) / rms_std

            avg_intrinsic = curiosity_rewards.mean().item()
            std_intrinsic = curiosity_rewards.std().item()
            print("Average intrinsic reward:", avg_intrinsic)
            self.total_avg_curiosity_rewards.append(avg_intrinsic)
            wandb.log({
                "update": update,
                "global_step": global_step,
                "avg_intrinsic_reward": avg_intrinsic,
                "std_intrinsic_reward": std_intrinsic,
                "learning_rate": self.optimizer.param_groups[0]["lr"]
=======
            self.curiosity_rewards = self.compute_reward(sim_matrix)

            # Normalize curiosity rewards
            rewards_per_env = np.array([discounted_reward.update(r) for r in self.curiosity_rewards.cpu().numpy().T])
            mean_r, std_r = rewards_per_env.mean(), rewards_per_env.std()
            print("Average intrinsic reward:", mean_r)
            self.total_avg_curiosity_rewards.append(mean_r)
            reward_rms.update_from_moments(mean_r, std_r**2, len(rewards_per_env))
            self.curiosity_rewards /= np.sqrt(reward_rms.var)
            self.run.log({
                "Average Reward": mean_r,
                "Std Reward": std_r,
                "Actions": actions,
                "Observations": obs
>>>>>>> 441d2e86
            })

            # Compute advantages and returns
            ext_advantages = torch.zeros_like(rewards)
            int_advantages = torch.zeros_like(curiosity_rewards)
            ext_lastgaelam, int_lastgaelam = 0, 0
            with torch.no_grad():
                next_value_ext, next_value_int = self.agent.get_value(next_obs)
                next_value_ext = next_value_ext.reshape(1, -1)
                next_value_int = next_value_int.reshape(1, -1)
                for t in reversed(range(self.num_steps)):
                    if t == self.num_steps - 1:
                        ext_nextnonterminal = 1.0 - next_done
                        int_nextnonterminal = 1.0
                        ext_nextvalues = next_value_ext
                        int_nextvalues = next_value_int
                    else:
                        ext_nextnonterminal = 1.0 - dones[t + 1]
                        int_nextnonterminal = 1.0
                        ext_nextvalues = ext_values[t + 1]
                        int_nextvalues = int_values[t + 1]
                    ext_delta = rewards[t] + self.gamma * ext_nextvalues * ext_nextnonterminal - ext_values[t]
                    int_delta = curiosity_rewards[t] + self.int_gamma * int_nextvalues * int_nextnonterminal - int_values[t]
                    ext_lastgaelam = ext_delta + self.gamma * self.gae_lambda * ext_nextnonterminal * ext_lastgaelam
                    int_lastgaelam = int_delta + self.int_gamma * self.gae_lambda * int_nextnonterminal * int_lastgaelam
                    ext_advantages[t] = ext_lastgaelam
                    int_advantages[t] = int_lastgaelam

                ext_returns = ext_advantages + ext_values
                int_returns = int_advantages + int_values

            # Flatten rollout for PPO update
            b_obs = obs.reshape((-1,) + obs.shape[2:])
            b_logprobs = logprobs.reshape(-1)
            b_actions = actions.reshape(-1, actions.shape[-1])
            b_ext_advantages = ext_advantages.reshape(-1)
            b_int_advantages = int_advantages.reshape(-1)
            b_ext_returns = ext_returns.reshape(-1)
            b_int_returns = int_returns.reshape(-1)
            b_ext_values = ext_values.reshape(-1)
            b_advantages = b_int_advantages * self.int_coef + b_ext_advantages * self.ext_coef

            # PPO update loop
            indices = np.arange(self.batch_size)
            total_pg_loss = 0.0
            total_v_loss = 0.0
            total_entropy = 0.0
            for epoch in range(self.update_epochs):
                np.random.shuffle(indices)
                for start in range(0, self.batch_size, self.minibatch_size):
                    end = start + self.minibatch_size
                    mb_inds = indices[start:end]
                    print('epoch:', epoch)
                    print('b_actions:', b_actions.shape)
                    _, new_logprob, entropy, new_ext_values, new_int_values = self.agent.get_action_and_value(
                        b_obs[mb_inds], b_actions.long()[mb_inds]
                    )
                    logratio = new_logprob - b_logprobs[mb_inds]
                    ratio = logratio.exp()
                    with torch.no_grad():
                        approx_kl = ((ratio - 1) - logratio).mean()
                    mb_advantages = b_advantages[mb_inds]
                    if self.norm_adv:
                        mb_advantages = (mb_advantages - mb_advantages.mean()) / (mb_advantages.std() + 1e-8)
                    pg_loss = torch.max(
                        -mb_advantages * ratio,
                        -mb_advantages * torch.clamp(ratio, 1 - self.clip_coef, 1 + self.clip_coef)
                    ).mean()
                    new_ext_values = new_ext_values.view(-1)
                    new_int_values = new_int_values.view(-1)
                    if self.clip_vloss:
                        ext_v_loss = 0.5 * torch.max(
                            (new_ext_values - b_ext_returns[mb_inds])**2,
                            (b_ext_values[mb_inds] + torch.clamp(new_ext_values - b_ext_values[mb_inds],
                                                                 -self.clip_coef, self.clip_coef) - b_ext_returns[mb_inds])**2
                        ).mean()
                    else:
                        ext_v_loss = 0.5 * ((new_ext_values - b_ext_returns[mb_inds])**2).mean()
                    int_v_loss = 0.5 * ((new_int_values - b_int_returns[mb_inds])**2).mean()
                    v_loss = ext_v_loss + int_v_loss
                    loss = pg_loss - self.ent_coef * entropy.mean() + v_loss * self.vf_coef

                    self.optimizer.zero_grad()
                    loss.backward()
                    grad_norm = nn.utils.clip_grad_norm_(self.agent.parameters(), self.max_grad_norm)
                    self.optimizer.step()

                    total_pg_loss += pg_loss.item()
                    total_v_loss += v_loss.item()
                    total_entropy += entropy.mean().item()

                if self.target_kl is not None and approx_kl > self.target_kl:
                    break

            wandb.log({
                "update": update,
                "global_step": global_step,
                "policy_loss": total_pg_loss / self.update_epochs,
                "value_loss": total_v_loss / self.update_epochs,
                "entropy": total_entropy / self.update_epochs,
                "approx_kl": approx_kl.item(),
                "learning_rate": self.optimizer.param_groups[0]["lr"],
            })

    def test_agent(self, num_episodes, max_steps_per_episode, checkpoint_path, checkpoint_id, save_episode=False):
        """
        Run test episodes using the current agent policy. If a checkpoint_path is provided, load it before testing.
        Save CSV logs for each episode in a folder named after the checkpoint and log that folder to wandb.
        """
        if checkpoint_path is not None:
            print(f"Loading checkpoint from {checkpoint_path} for testing.")
            checkpoint_data = torch.load(checkpoint_path, map_location=self.device)
            self.agent.load_state_dict(checkpoint_data['agent_state_dict'])
        
        print(f"\n=== Testing Agent on Checkpoint {checkpoint_id}: {num_episodes} Episode(s) ===")
        action_log = []
        test_env = gym.make(self.env_id, **self.env_kwargs)
        test_env = CustomObservationWrapper(test_env)

        # Create a dedicated folder for this checkpoint's activity logs.
        activity_dir = os.path.join('activity', f"checkpoint_{checkpoint_id}")
        os.makedirs(activity_dir, exist_ok=True)

        def count_binary_flags(env):
            num_flags = 0
            for obj_list in env.objs.values():
                for obj in obj_list:
                    for state_name, state in obj.states.items():
                        if not isinstance(state, RelativeObjectState):
                            num_flags += 1
            return num_flags

        def generate_flag_mapping(env):
            mapping = []
            for obj_type, obj_list in env.objs.items():
                for idx, obj in enumerate(obj_list):
                    for state_name, state in obj.states.items():
                        if not isinstance(state, RelativeObjectState):
                            mapping.append({
                                "object_type": obj_type,
                                "object_index": idx,
                                "state_name": state_name
                            })
            return mapping

        def extract_binary_flags(obs, env):
            flags = []
            index = 3
            for obj_list in env.objs.values():
                for obj in obj_list:
                    index += 2
                    for state_name, state in obj.states.items():
                        if not isinstance(state, RelativeObjectState):
                            flags.append(obs[index])
                            index += 1
            return np.array(flags)

        num_binary_flags = count_binary_flags(test_env.env if hasattr(test_env, 'env') else test_env)
        flag_mapping = generate_flag_mapping(test_env.env if hasattr(test_env, 'env') else test_env)

        for ep in range(num_episodes):
            obs = test_env.reset()
            done = False
            steps = 0
            frames = []
            activity = [0] * num_binary_flags
            prev_flags = None

            while not done and steps < max_steps_per_episode:
                frame = test_env.render()
                frames.append(np.moveaxis(frame, 2, 0))
                obs_tensor = torch.FloatTensor(obs).unsqueeze(0)
                with torch.no_grad():
                    action, _, _, _, _ = self.agent.get_action_and_value(obs_tensor)
<<<<<<< HEAD
                obs, _, done, _ = test_env.step(action.cpu().numpy()[0])

                current_flags = extract_binary_flags(obs, test_env.env if hasattr(test_env, 'env') else test_env)
                if prev_flags is not None:
                    differences = (current_flags != prev_flags).astype(int)
                    activity = [a + d for a, d in zip(activity, differences)]
                prev_flags = current_flags

                action_name = test_env.actions(action.item()).name
                action_log.append(action_name)
                print(f"Step {steps:3d} | Action: {action_name}")
=======
                obs, reward, done, _ = test_env.step(action.numpy()[0])
                action_log.append(test_env.manipulation_actions(action[0][0].item()).name)
                action_log.append(test_env.manipulation_actions(action[0][1].item()).name)
                action_log.append(test_env.locomotion_actions(action[0][2].item()).name)
                print(f"Step {steps:3d} | Actions: {test_env.manipulation_actions(action[0][0].item()).name}, {test_env.manipulation_actions(action[0][1].item()).name}, {test_env.locomotion_actions(action[0][2].item()).name}")
>>>>>>> 441d2e86
                steps += 1

            csv_path = os.path.join(activity_dir, f'episode_{ep+1}.csv')
            with open(csv_path, mode='w', newline='') as file:
                writer = csv.writer(file)
                writer.writerow(['flag_id', 'object_type', 'object_index', 'state_name', 'activity_count'])
                for idx, count in enumerate(activity):
                    mapping = flag_mapping[idx]
                    writer.writerow([idx, mapping['object_type'], mapping['object_index'], mapping['state_name'], count])

            if save_episode:
                gif_path = os.path.join(self.save_dir, f"episode_{ep+1}_checkpoint_{checkpoint_id}.gif")
                os.makedirs(os.path.dirname(gif_path), exist_ok=True)
                write_gif(np.array(frames), gif_path, fps=10)
                wandb.log({"episode_replay": wandb.Video(gif_path, fps=10, format="gif")})

        artifact = wandb.Artifact(f"activity_checkpoint_{checkpoint_id}", type="dataset")
        artifact.add_dir(activity_dir)
        wandb.log_artifact(artifact)

        test_env.close()
        self.test_actions.append(action_log)

    def get_object_state_pattern(self):
        """
        Precompute the object state pattern for distance calculations.
        """
        test_env = gym.make(self.env_id, **self.env_kwargs)
        test_env = CustomObservationWrapper(test_env)
        pattern = []
        for obj_type in test_env.objs.values():
            for obj in obj_type:
                num_states = sum(1 for state in obj.states if not isinstance(obj.states[state], RelativeObjectState))
                pattern.append(num_states - 3)
        test_env.close()
        return pattern

    def compute_distance_matrix(self, env_obs):
        """
        Compute a Hamming-like distance matrix over object-state slices.
        """
        num_steps = env_obs.shape[0]
        total_distance = torch.zeros((num_steps, num_steps), device=env_obs.device)
        start_idx = 3
        for obj_len in self.objstate_pattern:
            state_start = start_idx + 5
            slice_obs = env_obs[:, state_start: state_start + obj_len]
            diff = (slice_obs.unsqueeze(1) != slice_obs.unsqueeze(0)).float()
            total_distance += diff.sum(dim=-1)
            start_idx += obj_len + 5
        return total_distance

    def compute_reward(self, sim_matrix):
        """
        Compute intrinsic rewards as log(c + average kNN distance).
        """
        num_steps, _, num_envs = sim_matrix.shape
        rewards = torch.zeros((num_steps, num_envs), device=sim_matrix.device)
        for env in range(num_envs):
            env_dist = sim_matrix[:, :, env].clone()
            env_dist.fill_diagonal_(float('inf'))
            k_nearest, _ = torch.topk(env_dist, k=self.k, largest=False)
            avg_distance = k_nearest.mean(dim=1)
            rewards[:, env] = torch.log(self.c + avg_distance)
        return rewards

    def _compute_similarity_matrix(self, obs):
        """
        Build a similarity (distance) matrix for each environment.
        """
        sim_matrices = []
        for env_idx in range(self.num_envs):
            env_obs = obs[:, env_idx, :]
            sim_matrices.append(self.compute_distance_matrix(env_obs))
        return torch.stack(sim_matrices, dim=-1)<|MERGE_RESOLUTION|>--- conflicted
+++ resolved
@@ -108,12 +108,9 @@
         print(f"k parameter: {self.k}")
         print("-------------------")
         assert self.total_timesteps % self.batch_size == 0
-<<<<<<< HEAD
-
+
+        
         wandb.init(project="APT_PPO", config={
-=======
-        self.run = wandb.init(project="APT_PPO_Training", config={
->>>>>>> 441d2e86
             "env_id": self.env_id,
             "Total timesteps": self.total_timesteps,
             "Learning rate": self.learning_rate,
@@ -126,14 +123,10 @@
             "k parameter": self.k,
             "Save frequency": self.save_freq
         })
-<<<<<<< HEAD
 
         # Use the single environment observation space if available.
         obs_shape = getattr(self.env, "single_observation_space", self.env.observation_space).shape
         self.agent = Agent(self.env.action_space[0].n, obs_shape[0]).to(self.device)
-=======
-        self.agent = Agent(self.env.action_space[0].nvec, self.env.single_observation_space.shape[0]).to(self.device)
->>>>>>> 441d2e86
         self.optimizer = optim.Adam(self.agent.parameters(), lr=self.learning_rate, eps=1e-5)
         wandb.watch(self.agent, self.optimizer)
 
@@ -152,15 +145,10 @@
 
         global_step = 0
         next_obs = torch.Tensor(self.env.reset()).to(self.device)
-<<<<<<< HEAD
         next_done = torch.zeros(self.num_envs, device=self.device)
         num_updates = self.total_timesteps // self.batch_size
 
         # Training loop over updates
-=======
-        next_done = torch.zeros(self.num_envs).to(self.device)
-        num_updates = int(self.total_timesteps // self.batch_size)
->>>>>>> 441d2e86
         for update in range(1, num_updates + 1):
             print(f"UPDATE {update}/{num_updates}")
             if update % self.save_freq == 0:
@@ -201,7 +189,6 @@
 
             # Compute intrinsic (curiosity) rewards via kNN on state representations
             sim_matrix = self._compute_similarity_matrix(obs)
-<<<<<<< HEAD
             curiosity_rewards = self.compute_reward(sim_matrix)
 
             # Normalize intrinsic rewards using running mean and std (computed from variance)
@@ -220,22 +207,6 @@
                 "avg_intrinsic_reward": avg_intrinsic,
                 "std_intrinsic_reward": std_intrinsic,
                 "learning_rate": self.optimizer.param_groups[0]["lr"]
-=======
-            self.curiosity_rewards = self.compute_reward(sim_matrix)
-
-            # Normalize curiosity rewards
-            rewards_per_env = np.array([discounted_reward.update(r) for r in self.curiosity_rewards.cpu().numpy().T])
-            mean_r, std_r = rewards_per_env.mean(), rewards_per_env.std()
-            print("Average intrinsic reward:", mean_r)
-            self.total_avg_curiosity_rewards.append(mean_r)
-            reward_rms.update_from_moments(mean_r, std_r**2, len(rewards_per_env))
-            self.curiosity_rewards /= np.sqrt(reward_rms.var)
-            self.run.log({
-                "Average Reward": mean_r,
-                "Std Reward": std_r,
-                "Actions": actions,
-                "Observations": obs
->>>>>>> 441d2e86
             })
 
             # Compute advantages and returns
@@ -410,7 +381,6 @@
                 obs_tensor = torch.FloatTensor(obs).unsqueeze(0)
                 with torch.no_grad():
                     action, _, _, _, _ = self.agent.get_action_and_value(obs_tensor)
-<<<<<<< HEAD
                 obs, _, done, _ = test_env.step(action.cpu().numpy()[0])
 
                 current_flags = extract_binary_flags(obs, test_env.env if hasattr(test_env, 'env') else test_env)
@@ -422,13 +392,6 @@
                 action_name = test_env.actions(action.item()).name
                 action_log.append(action_name)
                 print(f"Step {steps:3d} | Action: {action_name}")
-=======
-                obs, reward, done, _ = test_env.step(action.numpy()[0])
-                action_log.append(test_env.manipulation_actions(action[0][0].item()).name)
-                action_log.append(test_env.manipulation_actions(action[0][1].item()).name)
-                action_log.append(test_env.locomotion_actions(action[0][2].item()).name)
-                print(f"Step {steps:3d} | Actions: {test_env.manipulation_actions(action[0][0].item()).name}, {test_env.manipulation_actions(action[0][1].item()).name}, {test_env.locomotion_actions(action[0][2].item()).name}")
->>>>>>> 441d2e86
                 steps += 1
 
             csv_path = os.path.join(activity_dir, f'episode_{ep+1}.csv')
